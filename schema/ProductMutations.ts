import { saveAlgoliaObjects } from 'lib/algoliaUtils';
import { getParentTreeSlugs } from 'lib/optionsUtils';
import { checkProductDescriptionUniqueness } from 'lib/textUniquenessUtils';
import { ObjectId } from 'mongodb';
import { arg, extendType, inputObjectType, nonNull, objectType } from 'nexus';
import {
  CategoryModel,
  ProductAssetsModel,
  ProductAttributeModel,
  ProductCardContentModel,
  ProductModel,
  ProductPayloadModel,
  RubricModel,
  ShopModel,
  ShopProductModel,
} from 'db/dbModels';
import getResolverErrorMessage from 'lib/getResolverErrorMessage';
import {
  getOperationPermission,
  getRequestParams,
  getResolverValidationSchema,
  getSessionRole,
} from 'lib/sessionHelpers';
import { getDatabase } from 'db/mongodb';
import {
  COL_CATEGORIES,
  COL_NOT_SYNCED_PRODUCTS,
  COL_PRODUCT_ASSETS,
  COL_PRODUCT_ATTRIBUTES,
  COL_PRODUCT_CARD_CONTENTS,
  COL_PRODUCTS,
  COL_RUBRICS,
  COL_SHOP_PRODUCTS,
  COL_SHOPS,
} from 'db/collectionNames';
import { DEFAULT_COMPANY_SLUG, DEFAULT_COUNTERS_OBJECT, VIEWS_COUNTER_STEP } from 'config/common';
import { getNextItemId } from 'lib/itemIdUtils';
import { createProductSchema, updateProductSchema } from 'validation/productSchema';
import { deleteUpload, getMainImage, reorderAssets } from 'lib/assetUtils/assetUtils';
<<<<<<< HEAD
import { get } from 'lodash';
=======
>>>>>>> 5f987411

export const ProductPayload = objectType({
  name: 'ProductPayload',
  definition(t) {
    t.implements('Payload');
    t.field('payload', {
      type: 'Product',
    });
  },
});

export const CreateProductInput = inputObjectType({
  name: 'CreateProductInput',
  definition(t) {
    t.nonNull.boolean('active');
    t.list.nonNull.string('barcode');
    t.nonNull.string('originalName');
    t.json('nameI18n');
    t.json('descriptionI18n');
    t.json('cardDescriptionI18n');
    t.nonNull.objectId('rubricId');
    t.nonNull.field('gender', {
      type: 'Gender',
    });
  },
});

export const CopyProductInput = inputObjectType({
  name: 'CopyProductInput',
  definition(t) {
    t.nonNull.objectId('productId');
    t.list.nonNull.string('barcode');
    t.nonNull.boolean('active');
    t.nonNull.string('originalName');
    t.json('nameI18n');
    t.json('descriptionI18n');
    t.json('cardDescriptionI18n');
    t.nonNull.field('gender', {
      type: 'Gender',
    });
  },
});

export const UpdateProductInput = inputObjectType({
  name: 'UpdateProductInput',
  definition(t) {
    t.nonNull.objectId('productId');
    t.list.nonNull.string('barcode');
    t.nonNull.boolean('active');
    t.nonNull.string('originalName');
    t.json('nameI18n');
    t.json('descriptionI18n');
    t.json('cardDescriptionI18n');
    t.nonNull.field('gender', {
      type: 'Gender',
    });
  },
});

export const UpdateProductWithSyncErrorInput = inputObjectType({
  name: 'UpdateProductWithSyncErrorInput',
  definition(t) {
    t.nonNull.objectId('productId');
    t.nonNull.string('barcode');
    t.nonNull.int('available');
    t.nonNull.int('price');
    t.nonNull.objectId('shopId');
  },
});

export const CreateProductWithSyncErrorInput = inputObjectType({
  name: 'CreateProductWithSyncErrorInput',
  definition(t) {
    t.nonNull.string('barcode');
    t.nonNull.int('available');
    t.nonNull.int('price');
    t.nonNull.objectId('shopId');
    t.nonNull.field('productFields', {
      type: 'CreateProductInput',
    });
  },
});

export const DeleteProductAssetInput = inputObjectType({
  name: 'DeleteProductAssetInput',
  definition(t) {
    t.nonNull.objectId('productId');
    t.nonNull.int('assetIndex');
  },
});

export const UpdateProductAssetIndexInput = inputObjectType({
  name: 'UpdateProductAssetIndexInput',
  definition(t) {
    t.nonNull.objectId('productId');
    t.nonNull.string('assetUrl');
    t.nonNull.int('assetNewIndex');
  },
});

export const UpdateProductCounterInput = inputObjectType({
  name: 'UpdateProductCounterInput',
  definition(t) {
    t.nonNull.list.nonNull.objectId('shopProductIds');
    t.string('companySlug', { default: DEFAULT_COMPANY_SLUG });
  },
});

export const UpdateProductCategoryInput = inputObjectType({
  name: 'UpdateProductCategoryInput',
  definition(t) {
    t.nonNull.objectId('productId');
    t.nonNull.objectId('categoryId');
  },
});

// Product Mutations
export const ProductMutations = extendType({
  type: 'Mutation',
  definition(t) {
    // Should create product
    t.nonNull.field('createProduct', {
      type: 'ProductPayload',
      description: 'Should create product',
      args: {
        input: nonNull(
          arg({
            type: 'CreateProductInput',
          }),
        ),
      },
      resolve: async (_root, args, context): Promise<ProductPayloadModel> => {
        const { getApiMessage } = await getRequestParams(context);
        const { db, client } = await getDatabase();
        const productsCollection = db.collection<ProductModel>(COL_PRODUCTS);
        const productAssetsCollection = db.collection<ProductAssetsModel>(COL_PRODUCT_ASSETS);
        const rubricsCollection = db.collection<RubricModel>(COL_RUBRICS);

        const session = client.startSession();

        let mutationPayload: ProductPayloadModel = {
          success: false,
          message: await getApiMessage(`products.create.error`),
        };

        try {
          await session.withTransaction(async () => {
            // Permission
            const { allow, message } = await getOperationPermission({
              context,
              slug: 'createProduct',
            });
            if (!allow) {
              mutationPayload = {
                success: false,
                message,
              };
              await session.abortTransaction();
              return;
            }

            // Validate
            const validationSchema = await getResolverValidationSchema({
              context,
              schema: createProductSchema,
            });
            await validationSchema.validate(args.input);

            const { input } = args;
            const { rubricId, ...values } = input;

            // Get selected rubric
            const rubric = await rubricsCollection.findOne({ _id: rubricId });
            if (!rubric) {
              mutationPayload = {
                success: false,
                message: await getApiMessage(`products.create.error`),
              };
              await session.abortTransaction();
              return;
            }

            // Create product
            const itemId = await getNextItemId(COL_PRODUCTS);
            const productId = new ObjectId();
            const createdProductResult = await productsCollection.insertOne({
              ...values,
              _id: productId,
              itemId,
              mainImage: `${process.env.OBJECT_STORAGE_PRODUCT_IMAGE_FALLBACK}`,
              slug: itemId,
              rubricId,
              rubricSlug: rubric.slug,
              active: false,
              titleCategoriesSlugs: [],
              selectedOptionsSlugs: [],
              selectedAttributesIds: [],
              createdAt: new Date(),
              updatedAt: new Date(),
            });
            const createdProduct = createdProductResult.ops[0];
            if (!createdProductResult.result.ok || !createdProduct) {
              mutationPayload = {
                success: false,
                message: await getApiMessage(`products.create.error`),
              };
              await session.abortTransaction();
              return;
            }

            // Create product assets
            const createdAssetsResult = await productAssetsCollection.insertOne({
              productId,
              productSlug: itemId,
              assets: [
                {
                  index: 1,
                  url: `${process.env.OBJECT_STORAGE_PRODUCT_IMAGE_FALLBACK}`,
                },
              ],
            });
            const createdAssets = createdAssetsResult.ops[0];
            if (!createdAssetsResult.result.ok || !createdAssets) {
              mutationPayload = {
                success: false,
                message: await getApiMessage(`products.create.error`),
              };
              await session.abortTransaction();
              return;
            }

            // Create algolia object
            const algoliaResult = await saveAlgoliaObjects({
              indexName: `${process.env.ALG_INDEX_PRODUCTS}`,
              objects: [
                {
                  _id: createdProduct._id.toHexString(),
                  objectID: createdProduct._id.toHexString(),
                  itemId: createdProduct.itemId,
                  originalName: createdProduct.originalName,
                  nameI18n: createdProduct.nameI18n,
                  descriptionI18n: createdProduct.descriptionI18n,
                  barcode: createdProduct.barcode,
                },
              ],
            });
            if (!algoliaResult) {
              mutationPayload = {
                success: false,
                message: await getApiMessage(`products.create.error`),
              };
              await session.abortTransaction();
              return;
            }

            mutationPayload = {
              success: true,
              message: await getApiMessage('products.create.success'),
              payload: createdProduct,
            };
          });

          return mutationPayload;
        } catch (e) {
          return {
            success: false,
            message: getResolverErrorMessage(e),
          };
        } finally {
          await session.endSession();
        }
      },
    });

    // Should update product
    t.nonNull.field('updateProduct', {
      type: 'ProductPayload',
      description: 'Should update product',
      args: {
        input: nonNull(
          arg({
            type: 'UpdateProductInput',
          }),
        ),
      },
      resolve: async (_root, args, context): Promise<ProductPayloadModel> => {
        const { getApiMessage } = await getRequestParams(context);
        const { db, client } = await getDatabase();
        const productsCollection = db.collection<ProductModel>(COL_PRODUCTS);
        const shopProductsCollection = db.collection<ShopProductModel>(COL_SHOP_PRODUCTS);
        const rubricsCollection = db.collection<RubricModel>(COL_RUBRICS);

        const session = client.startSession();

        let mutationPayload: ProductPayloadModel = {
          success: false,
          message: await getApiMessage(`products.update.error`),
        };

        try {
          await session.withTransaction(async () => {
            // Permission
            const { allow, message } = await getOperationPermission({
              context,
              slug: 'updateProduct',
            });
            if (!allow) {
              mutationPayload = {
                success: false,
                message,
              };
              await session.abortTransaction();
              return;
            }

            // Validate
            const validationSchema = await getResolverValidationSchema({
              context,
              schema: updateProductSchema,
            });
            await validationSchema.validate(args.input);

            const { input } = args;
            const { productId, ...values } = input;

            // Check product availability
            const product = await productsCollection.findOne({ _id: productId });
            if (!product) {
              mutationPayload = {
                success: false,
                message: await getApiMessage(`products.update.notFound`),
              };
              await session.abortTransaction();
              return;
            }

            // Get selected rubric
            const rubric = await rubricsCollection.findOne({ _id: product.rubricId });
            if (!rubric) {
              mutationPayload = {
                success: false,
                message: await getApiMessage(`products.update.error`),
              };
              await session.abortTransaction();
              return;
            }

            // check description uniqueness
            await checkProductDescriptionUniqueness({
              product,
              cardDescriptionI18n: values.cardDescriptionI18n,
            });

            // Update product
            const updatedProductResult = await productsCollection.findOneAndUpdate(
              {
                _id: productId,
              },
              {
                $set: {
                  ...values,
                  updatedAt: new Date(),
                },
              },
              {
                returnDocument: 'after',
              },
            );

            // update shop products
            const updatedShopProductResult = await shopProductsCollection.updateMany(
              {
                productId,
              },
              {
                $set: {
                  nameI18n: values.nameI18n,
                  descriptionI18n: values.descriptionI18n,
                  originalName: values.originalName,
                  gender: values.gender,
                  updatedAt: new Date(),
                },
              },
            );

            const updatedProduct = updatedProductResult.value;
            if (
              !updatedProductResult.ok ||
              !updatedProduct ||
              !updatedShopProductResult.result.ok
            ) {
              mutationPayload = {
                success: false,
                message: await getApiMessage(`products.update.error`),
              };
              await session.abortTransaction();
              return;
            }

            // Update algolia product object
            const algoliaProductResult = await saveAlgoliaObjects({
              indexName: `${process.env.ALG_INDEX_PRODUCTS}`,
              objects: [
                {
                  _id: updatedProduct._id.toHexString(),
                  objectID: updatedProduct._id.toHexString(),
                  itemId: updatedProduct.itemId,
                  originalName: updatedProduct.originalName,
                  nameI18n: updatedProduct.nameI18n,
                  descriptionI18n: updatedProduct.descriptionI18n,
                  barcode: updatedProduct.barcode,
                },
              ],
            });
            if (!algoliaProductResult) {
              mutationPayload = {
                success: false,
                message: await getApiMessage(`products.update.error`),
              };
              await session.abortTransaction();
              return;
            }

            mutationPayload = {
              success: true,
              message: await getApiMessage('products.update.success'),
              payload: updatedProduct,
            };
          });

          return mutationPayload;
        } catch (e) {
          console.log(e);
          return {
            success: false,
            message: getResolverErrorMessage(e),
          };
        } finally {
          await session.endSession();
        }
      },
    });

    // Should delete product asset
    t.nonNull.field('deleteProductAsset', {
      type: 'ProductPayload',
      description: 'Should update product assets',
      args: {
        input: nonNull(
          arg({
            type: 'DeleteProductAssetInput',
          }),
        ),
      },
      resolve: async (_root, args, context): Promise<ProductPayloadModel> => {
        const { getApiMessage } = await getRequestParams(context);
        const { db, client } = await getDatabase();
        const productsCollection = db.collection<ProductModel>(COL_PRODUCTS);
        const shopProductsCollection = db.collection<ShopProductModel>(COL_SHOP_PRODUCTS);
        const productAssetsCollection = db.collection<ProductAssetsModel>(COL_PRODUCT_ASSETS);

        const session = client.startSession();

        let mutationPayload: ProductPayloadModel = {
          success: false,
          message: await getApiMessage(`products.update.error`),
        };

        try {
          await session.withTransaction(async () => {
            // Permission
            const { allow, message } = await getOperationPermission({
              context,
              slug: 'updateProduct',
            });
            if (!allow) {
              mutationPayload = {
                success: false,
                message,
              };
              await session.abortTransaction();
              return;
            }

            const { input } = args;
            const { productId, assetIndex } = input;

            // Check product availability
            const product = await productsCollection.findOne({ _id: productId });
            const initialAssets = await productAssetsCollection.findOne({ productId });
            if (!product || !initialAssets) {
              mutationPayload = {
                success: false,
                message: await getApiMessage(`products.update.notFound`),
              };
              await session.abortTransaction();
              return;
            }

            // Delete product asset
            const currentAsset = initialAssets.assets.find(({ index }) => index === assetIndex);
            if (
              currentAsset &&
              currentAsset.url !== process.env.OBJECT_STORAGE_PRODUCT_IMAGE_FALLBACK
            ) {
              const removedAsset = await deleteUpload({ filePath: `${currentAsset?.url}` });
              if (!removedAsset) {
                mutationPayload = {
                  success: false,
                  message: await getApiMessage(`products.update.error`),
                };
                await session.abortTransaction();
                return;
              }
            }

            // Update product assets
            const updatedProductAssetsResult = await productAssetsCollection.findOneAndUpdate(
              {
                productId,
              },
              {
                $pull: {
                  assets: {
                    index: assetIndex,
                  },
                },
              },
              {
                returnDocument: 'after',
              },
            );
            const updatedProductAssets = updatedProductAssetsResult.value;
            if (!updatedProductAssetsResult.ok || !updatedProductAssets) {
              mutationPayload = {
                success: false,
                message: await getApiMessage(`products.update.error`),
              };
              await session.abortTransaction();
              return;
            }

            const newAssets = updatedProductAssets.assets;
            const mainImage = getMainImage(newAssets);

            // Update product
            const updatedProductResult = await productsCollection.findOneAndUpdate(
              {
                _id: productId,
              },
              {
                $set: {
                  mainImage,
                  updatedAt: new Date(),
                },
              },
              {
                returnDocument: 'after',
              },
            );
            const updatedProduct = updatedProductResult.value;
            if (!updatedProductResult.ok || !updatedProduct) {
              mutationPayload = {
                success: false,
                message: await getApiMessage(`products.update.error`),
              };
              await session.abortTransaction();
              return;
            }

            const updatedShopProductsResult = await shopProductsCollection.updateMany(
              {
                productId,
              },
              {
                $set: {
                  mainImage,
                  updatedAt: new Date(),
                },
              },
            );
            if (!updatedShopProductsResult.result.ok) {
              mutationPayload = {
                success: false,
                message: await getApiMessage(`products.update.error`),
              };
              await session.abortTransaction();
              return;
            }

            mutationPayload = {
              success: true,
              message: await getApiMessage('products.update.success'),
              payload: updatedProduct,
            };
          });

          return mutationPayload;
        } catch (e) {
          return {
            success: false,
            message: getResolverErrorMessage(e),
          };
        } finally {
          await session.endSession();
        }
      },
    });

    // Should copy product
    t.nonNull.field('copyProduct', {
      type: 'ProductPayload',
      description: 'Should copy product',
      args: {
        input: nonNull(
          arg({
            type: 'CopyProductInput',
          }),
        ),
      },
      resolve: async (_root, args, context): Promise<ProductPayloadModel> => {
        const { getApiMessage } = await getRequestParams(context);
        const { db, client } = await getDatabase();
        const productsCollection = db.collection<ProductModel>(COL_PRODUCTS);
        const productCardContentsCollection =
          db.collection<ProductCardContentModel>(COL_PRODUCT_CARD_CONTENTS);
        const productAttributesCollection =
          db.collection<ProductAttributeModel>(COL_PRODUCT_ATTRIBUTES);
        const productAssetsCollection = db.collection<ProductAssetsModel>(COL_PRODUCT_ASSETS);

        const session = client.startSession();

        let mutationPayload: ProductPayloadModel = {
          success: false,
          message: await getApiMessage(`products.create.error`),
        };

        try {
          await session.withTransaction(async () => {
            // Permission
            const { allow, message } = await getOperationPermission({
              context,
              slug: 'createProduct',
            });
            if (!allow) {
              mutationPayload = {
                success: false,
                message,
              };
              await session.abortTransaction();
              return;
            }

            // Validate
            const validationSchema = await getResolverValidationSchema({
              context,
              schema: updateProductSchema,
            });
            await validationSchema.validate(args.input);

            const { input } = args;
            const { productId, ...values } = input;

            // Get source product
            const sourceProduct = await productsCollection.findOne({ _id: productId });
            if (!sourceProduct) {
              mutationPayload = {
                success: false,
                message: await getApiMessage(`products.update.notFound`),
              };
              await session.abortTransaction();
              return;
            }

            // Create product
            const itemId = await getNextItemId(COL_PRODUCTS);
            const newProductId = new ObjectId();
            const createdProductResult = await productsCollection.insertOne({
              ...sourceProduct,
              ...values,
              _id: newProductId,
              itemId,
              slug: itemId,
              mainImage: `${process.env.OBJECT_STORAGE_PRODUCT_IMAGE_FALLBACK}`,
              rubricId: sourceProduct.rubricId,
              rubricSlug: sourceProduct.rubricSlug,
              active: true,
              selectedOptionsSlugs: sourceProduct.selectedOptionsSlugs,
              selectedAttributesIds: sourceProduct.selectedAttributesIds,
              createdAt: new Date(),
              updatedAt: new Date(),
            });
            const createdProduct = createdProductResult.ops[0];
            if (!createdProductResult.result.ok || !createdProduct) {
              mutationPayload = {
                success: false,
                message: await getApiMessage(`products.create.error`),
              };
              await session.abortTransaction();
              return;
            }

            // Create product assets
            const createdAssetsResult = await productAssetsCollection.insertOne({
              productId: newProductId,
              productSlug: itemId,
              assets: [
                {
                  index: 1,
                  url: `${process.env.OBJECT_STORAGE_PRODUCT_IMAGE_FALLBACK}`,
                },
              ],
            });
            const createdAssets = createdAssetsResult.ops[0];
            if (!createdAssetsResult.result.ok || !createdAssets) {
              mutationPayload = {
                success: false,
                message: await getApiMessage(`products.create.error`),
              };
              await session.abortTransaction();
              return;
            }

            // Get source product attributes
            const sourceProductAttributes = await productAttributesCollection
              .find({
                productId,
              })
              .toArray();
            // Create product attributes
            const createdProductAttributes: ProductAttributeModel[] = [];
            for await (const productAttribute of sourceProductAttributes) {
              createdProductAttributes.push({
                ...productAttribute,
                _id: new ObjectId(),
                productId: createdProduct._id,
                productSlug: createdProduct.slug,
              });
            }
            if (createdProductAttributes.length > 0) {
              const newAttributesResult = await productAttributesCollection.insertMany(
                createdProductAttributes,
              );
              if (!newAttributesResult.result.ok) {
                mutationPayload = {
                  success: false,
                  message: await getApiMessage(`products.create.error`),
                };
                await session.abortTransaction();
                return;
              }
            }

            // Get source product card contents
            const sourceCardContents = await productCardContentsCollection
              .find({
                productId,
              })
              .toArray();
            // Create product card contents
            const createdProductCardContents: ProductCardContentModel[] = [];
            for await (const productCardContent of sourceCardContents) {
              createdProductCardContents.push({
                ...productCardContent,
                _id: new ObjectId(),
                productId: createdProduct._id,
                productSlug: createdProduct.slug,
              });
            }
            if (createdProductCardContents.length > 0) {
              const newCardContentsResult = await productCardContentsCollection.insertMany(
                createdProductCardContents,
              );
              if (!newCardContentsResult.result.ok) {
                mutationPayload = {
                  success: false,
                  message: await getApiMessage(`products.create.error`),
                };
                await session.abortTransaction();
                return;
              }
            }

            // Create algolia object
            const algoliaResult = await saveAlgoliaObjects({
              indexName: `${process.env.ALG_INDEX_PRODUCTS}`,
              objects: [
                {
                  _id: createdProduct._id.toHexString(),
                  objectID: createdProduct._id.toHexString(),
                  itemId: createdProduct.itemId,
                  originalName: createdProduct.originalName,
                  nameI18n: createdProduct.nameI18n,
                  descriptionI18n: createdProduct.descriptionI18n,
                  barcode: createdProduct.barcode,
                },
              ],
            });
            if (!algoliaResult) {
              mutationPayload = {
                success: false,
                message: await getApiMessage(`products.create.error`),
              };
              await session.abortTransaction();
              return;
            }

            mutationPayload = {
              success: true,
              message: await getApiMessage('products.create.success'),
              payload: createdProduct,
            };
          });

          return mutationPayload;
        } catch (e) {
          return {
            success: false,
            message: getResolverErrorMessage(e),
          };
        } finally {
          await session.endSession();
        }
      },
    });

    // Should update product asset index
    t.nonNull.field('updateProductAssetIndex', {
      type: 'ProductPayload',
      description: 'Should update product asset index',
      args: {
        input: nonNull(
          arg({
            type: 'UpdateProductAssetIndexInput',
          }),
        ),
      },
      resolve: async (_root, args, context): Promise<ProductPayloadModel> => {
        const { getApiMessage } = await getRequestParams(context);
        const { db, client } = await getDatabase();
        const productsCollection = db.collection<ProductModel>(COL_PRODUCTS);
        const shopProductsCollection = db.collection<ShopProductModel>(COL_SHOP_PRODUCTS);
        const productAssetsCollection = db.collection<ProductAssetsModel>(COL_PRODUCT_ASSETS);

        const session = client.startSession();

        let mutationPayload: ProductPayloadModel = {
          success: false,
          message: await getApiMessage(`products.update.error`),
        };

        try {
          await session.withTransaction(async () => {
            // Permission
            const { allow, message } = await getOperationPermission({
              context,
              slug: 'updateProduct',
            });
            if (!allow) {
              mutationPayload = {
                success: false,
                message,
              };
              await session.abortTransaction();
              return;
            }

            const { input } = args;
            const { productId, assetNewIndex, assetUrl } = input;

            // Check product availability
            const product = await productsCollection.findOne({ _id: productId });
            const initialAssets = await productAssetsCollection.findOne({ productId });
            if (!product || !initialAssets) {
              mutationPayload = {
                success: false,
                message: await getApiMessage(`products.update.notFound`),
              };
              await session.abortTransaction();
              return;
            }

            // Reorder assets
            const reorderedAssetsWithUpdatedIndexes = reorderAssets({
              assetUrl,
              assetNewIndex,
              initialAssets: initialAssets.assets,
            });
            if (!reorderedAssetsWithUpdatedIndexes) {
              mutationPayload = {
                success: false,
                message: await getApiMessage(`products.update.error`),
              };
              await session.abortTransaction();
              return;
            }

            const updatedProductAssetsResult = await productAssetsCollection.findOneAndUpdate(
              {
                productId,
              },
              {
                $set: {
                  assets: reorderedAssetsWithUpdatedIndexes,
                },
              },
              {
                returnDocument: 'after',
              },
            );
            const updatedProductAssets = updatedProductAssetsResult.value;
            if (!updatedProductAssetsResult.ok || !updatedProductAssets) {
              mutationPayload = {
                success: false,
                message: await getApiMessage(`products.update.error`),
              };
              await session.abortTransaction();
              return;
            }
            const newAssets = updatedProductAssets.assets;
            const mainImage = getMainImage(newAssets);

            // Update product
            const updatedProductResult = await productsCollection.findOneAndUpdate(
              {
                _id: productId,
              },
              {
                $set: {
                  mainImage,
                  updatedAt: new Date(),
                },
              },
              {
                returnDocument: 'after',
              },
            );

            const updatedProduct = updatedProductResult.value;
            if (!updatedProductResult.ok || !updatedProduct) {
              mutationPayload = {
                success: false,
                message: await getApiMessage(`products.update.error`),
              };
              await session.abortTransaction();
              return;
            }

            const updatedShopProductsResult = await shopProductsCollection.updateMany(
              {
                productId,
              },
              {
                $set: {
                  mainImage,
                  updatedAt: new Date(),
                },
              },
            );
            if (!updatedShopProductsResult.result.ok) {
              mutationPayload = {
                success: false,
                message: await getApiMessage(`products.update.error`),
              };
              await session.abortTransaction();
              return;
            }

            mutationPayload = {
              success: true,
              message: await getApiMessage('products.update.success'),
              payload: updatedProduct,
            };
          });

          return mutationPayload;
        } catch (e) {
          return {
            success: false,
            message: getResolverErrorMessage(e),
          };
        } finally {
          await session.endSession();
        }
      },
    });

    // Should update product with syn error and remove sync error
    t.nonNull.field('updateProductWithSyncError', {
      type: 'ProductPayload',
      description: 'Should update product with syn error and remove sync error',
      args: {
        input: nonNull(
          arg({
            type: 'UpdateProductWithSyncErrorInput',
          }),
        ),
      },
      resolve: async (_root, args, context): Promise<ProductPayloadModel> => {
        const { getApiMessage } = await getRequestParams(context);
        const { db, client } = await getDatabase();
        const productsCollection = db.collection<ProductModel>(COL_PRODUCTS);
        const shopProductsCollection = db.collection<ShopProductModel>(COL_SHOP_PRODUCTS);
        const shopsCollection = db.collection<ShopModel>(COL_SHOPS);
        const notSyncedProductsCollection = db.collection<ShopModel>(COL_NOT_SYNCED_PRODUCTS);

        const session = client.startSession();

        let mutationPayload: ProductPayloadModel = {
          success: false,
          message: await getApiMessage(`products.update.error`),
        };

        try {
          await session.withTransaction(async () => {
            // Permission
            const { allow, message } = await getOperationPermission({
              context,
              slug: 'createShopProduct',
            });
            if (!allow) {
              mutationPayload = {
                success: false,
                message,
              };
              await session.abortTransaction();
              return;
            }

            const { input } = args;
            const { productId, barcode, available, price, shopId } = input;

            // Check product availability
            const product = await productsCollection.findOne({ _id: productId });
            if (!product) {
              mutationPayload = {
                success: false,
                message: await getApiMessage(`products.update.notFound`),
              };
              await session.abortTransaction();
              return;
            }

            // Check shop availability
            const shop = await shopsCollection.findOne({ _id: shopId });
            if (!shop) {
              mutationPayload = {
                success: false,
                message: await getApiMessage(`shops.update.notFound`),
              };
              await session.abortTransaction();
              return;
            }

            // Check if shop product already exist
            const shopProduct = await shopProductsCollection.findOne({
              barcode,
              productId,
              shopId,
            });
            if (shopProduct) {
              mutationPayload = {
                success: false,
                message: await getApiMessage(`shopProducts.create.duplicate`),
              };
              await session.abortTransaction();
              return;
            }

            // Update product
            const updatedProductResult = await productsCollection.findOneAndUpdate(
              {
                _id: productId,
              },
              {
                $addToSet: {
                  barcode,
                },
                $set: {
                  updatedAt: new Date(),
                },
              },
              {
                returnDocument: 'after',
              },
            );
            const updatedProduct = updatedProductResult.value;
            if (!updatedProductResult.ok || !updatedProduct) {
              mutationPayload = {
                success: false,
                message: await getApiMessage(`products.update.error`),
              };
              await session.abortTransaction();
              return;
            }

            // Update product algolia object
            const productAlgoliaResult = await saveAlgoliaObjects({
              indexName: `${process.env.ALG_INDEX_PRODUCTS}`,
              objects: [
                {
                  _id: updatedProduct._id.toHexString(),
                  objectID: updatedProduct._id.toHexString(),
                  itemId: updatedProduct.itemId,
                  originalName: updatedProduct.originalName,
                  nameI18n: updatedProduct.nameI18n,
                  descriptionI18n: updatedProduct.descriptionI18n,
                  barcode: updatedProduct.barcode,
                },
              ],
            });
            if (!productAlgoliaResult) {
              mutationPayload = {
                success: false,
                message: await getApiMessage(`products.create.error`),
              };
              await session.abortTransaction();
              return;
            }

            // Delete sync errors
            const removedNotSyncedProductsResult = await notSyncedProductsCollection.deleteMany({
              barcode,
            });
            if (!removedNotSyncedProductsResult.result.ok) {
              mutationPayload = {
                success: false,
                message: await getApiMessage(`products.update.error`),
              };
              await session.abortTransaction();
              return;
            }

            const createdShopProductResult = await shopProductsCollection.insertOne({
              barcode,
              available,
              price,
              discountedPercent: 0,
              productId,
              shopId: shop._id,
              citySlug: shop.citySlug,
              oldPrices: [],
              rubricId: product.rubricId,
              rubricSlug: product.rubricSlug,
              companyId: shop.companyId,
              itemId: product.itemId,
              brandSlug: product.brandSlug,
              brandCollectionSlug: product.brandCollectionSlug,
              manufacturerSlug: product.manufacturerSlug,
              supplierSlugs: product.supplierSlugs,
              selectedOptionsSlugs: product.selectedOptionsSlugs,
              updatedAt: new Date(),
              createdAt: new Date(),
              ...DEFAULT_COUNTERS_OBJECT,
            });
            const createdShopProduct = createdShopProductResult.ops[0];
            if (!createdShopProductResult.result.ok || !createdShopProduct) {
              mutationPayload = {
                success: false,
                message: await getApiMessage(`shopProducts.create.error`),
              };
              await session.abortTransaction();
              return;
            }

            mutationPayload = {
              success: true,
              message: await getApiMessage('shopProducts.create.success'),
              payload: updatedProduct,
            };
          });

          return mutationPayload;
        } catch (e) {
          return {
            success: false,
            message: getResolverErrorMessage(e),
          };
        } finally {
          await session.endSession();
        }
      },
    });

    // Should create product with syn error and remove sync error
    t.nonNull.field('createProductWithSyncError', {
      type: 'ProductPayload',
      description: 'Should create product with syn error and remove sync error',
      args: {
        input: nonNull(
          arg({
            type: 'CreateProductWithSyncErrorInput',
          }),
        ),
      },
      resolve: async (_root, args, context): Promise<ProductPayloadModel> => {
        const { getApiMessage } = await getRequestParams(context);
        const { db, client } = await getDatabase();
        const productsCollection = db.collection<ProductModel>(COL_PRODUCTS);
        const shopProductsCollection = db.collection<ShopProductModel>(COL_SHOP_PRODUCTS);
        const shopsCollection = db.collection<ShopModel>(COL_SHOPS);
        const notSyncedProductsCollection = db.collection<ShopModel>(COL_NOT_SYNCED_PRODUCTS);
        const rubricsCollection = db.collection<RubricModel>(COL_RUBRICS);

        const session = client.startSession();

        let mutationPayload: ProductPayloadModel = {
          success: false,
          message: await getApiMessage(`products.update.error`),
        };

        try {
          await session.withTransaction(async () => {
            // Permission
            const { allow, message } = await getOperationPermission({
              context,
              slug: 'createProduct',
            });
            if (!allow) {
              mutationPayload = {
                success: false,
                message,
              };
              await session.abortTransaction();
              return;
            }

            // Validate
            const validationSchema = await getResolverValidationSchema({
              context,
              schema: createProductSchema,
            });
            await validationSchema.validate(args.input.productFields);

            const { input } = args;
            const { productFields, barcode, available, price, shopId } = input;

            // Check if product already exist
            const product = await productsCollection.findOne({
              barcode,
            });
            if (product) {
              mutationPayload = {
                success: false,
                message: await getApiMessage(`products.create.error`),
              };
              await session.abortTransaction();
              return;
            }

            // Get selected rubric
            const rubric = await rubricsCollection.findOne({ _id: productFields.rubricId });
            if (!rubric) {
              mutationPayload = {
                success: false,
                message: await getApiMessage(`products.create.error`),
              };
              await session.abortTransaction();
              return;
            }

            // Check shop availability
            const shop = await shopsCollection.findOne({ _id: shopId });
            if (!shop) {
              mutationPayload = {
                success: false,
                message: await getApiMessage(`shops.update.notFound`),
              };
              await session.abortTransaction();
              return;
            }

            // Check if shop product already exist
            const shopProduct = await shopProductsCollection.findOne({
              barcode,
              shopId,
            });
            if (shopProduct) {
              mutationPayload = {
                success: false,
                message: await getApiMessage(`shopProducts.create.duplicate`),
              };
              await session.abortTransaction();
              return;
            }

            // Create product
            const itemId = await getNextItemId(COL_PRODUCTS);
            const productId = new ObjectId();
            const createdProductResult = await productsCollection.insertOne({
              ...productFields,
              _id: productId,
              itemId,
              mainImage: `${process.env.OBJECT_STORAGE_PRODUCT_IMAGE_FALLBACK}`,
              slug: itemId,
              rubricId: rubric._id,
              rubricSlug: rubric.slug,
              active: false,
              selectedOptionsSlugs: [],
              selectedAttributesIds: [],
              titleCategoriesSlugs: [],
              createdAt: new Date(),
              updatedAt: new Date(),
            });
            const createdProduct = createdProductResult.ops[0];
            if (!createdProductResult.result.ok || !createdProduct) {
              mutationPayload = {
                success: false,
                message: await getApiMessage(`products.create.error`),
              };
              await session.abortTransaction();
              return;
            }

            // Create product algolia object
            const productAlgoliaResult = await saveAlgoliaObjects({
              indexName: `${process.env.ALG_INDEX_PRODUCTS}`,
              objects: [
                {
                  _id: createdProduct._id.toHexString(),
                  objectID: createdProduct._id.toHexString(),
                  itemId: createdProduct.itemId,
                  originalName: createdProduct.originalName,
                  nameI18n: createdProduct.nameI18n,
                  descriptionI18n: createdProduct.descriptionI18n,
                  barcode: createdProduct.barcode,
                },
              ],
            });
            if (!productAlgoliaResult) {
              mutationPayload = {
                success: false,
                message: await getApiMessage(`products.create.error`),
              };
              await session.abortTransaction();
              return;
            }

            // Delete sync errors
            const removedNotSyncedProductsResult = await notSyncedProductsCollection.deleteMany({
              barcode,
            });
            if (!removedNotSyncedProductsResult.result.ok) {
              mutationPayload = {
                success: false,
                message: await getApiMessage(`products.create.error`),
              };
              await session.abortTransaction();
              return;
            }

            const createdShopProductResult = await shopProductsCollection.insertOne({
              barcode,
              available,
              price,
              discountedPercent: 0,
              productId,
              shopId: shop._id,
              citySlug: shop.citySlug,
              oldPrices: [],
              rubricId: createdProduct.rubricId,
              rubricSlug: createdProduct.rubricSlug,
              companyId: shop.companyId,
              itemId: createdProduct.itemId,
              brandSlug: createdProduct.brandSlug,
              brandCollectionSlug: createdProduct.brandCollectionSlug,
              manufacturerSlug: createdProduct.manufacturerSlug,
              supplierSlugs: createdProduct.supplierSlugs,
              selectedOptionsSlugs: createdProduct.selectedOptionsSlugs,
              updatedAt: new Date(),
              createdAt: new Date(),
              ...DEFAULT_COUNTERS_OBJECT,
            });
            const createdShopProduct = createdShopProductResult.ops[0];
            if (!createdShopProductResult.result.ok || !createdShopProduct) {
              mutationPayload = {
                success: false,
                message: await getApiMessage(`shopProducts.create.error`),
              };
              await session.abortTransaction();
              return;
            }

            mutationPayload = {
              success: true,
              message: await getApiMessage('shopProducts.create.success'),
              payload: createdProduct,
            };
          });

          return mutationPayload;
        } catch (e) {
          return {
            success: false,
            message: getResolverErrorMessage(e),
          };
        } finally {
          await session.endSession();
        }
      },
    });

    // Should update product category
    t.nonNull.field('updateProductCategory', {
      type: 'ProductPayload',
      description: 'Should update product category',
      args: {
        input: nonNull(
          arg({
            type: 'UpdateProductCategoryInput',
          }),
        ),
      },
      resolve: async (_root, args, context): Promise<ProductPayloadModel> => {
        const { db, client } = await getDatabase();
        const { getApiMessage } = await getRequestParams(context);
        const productsCollection = db.collection<ProductModel>(COL_PRODUCTS);
        const shopProductsCollection = db.collection<ShopProductModel>(COL_SHOP_PRODUCTS);
        const categoriesCollection = db.collection<CategoryModel>(COL_CATEGORIES);

        const session = client.startSession();

        let mutationPayload: ProductPayloadModel = {
          success: false,
          message: await getApiMessage(`products.update.error`),
        };

        try {
          await session.withTransaction(async () => {
            // Permission
            const { allow, message } = await getOperationPermission({
              context,
              slug: 'updateProduct',
            });
            if (!allow) {
              mutationPayload = {
                success: false,
                message,
              };
              await session.abortTransaction();
              return;
            }

            const { input } = args;
            const { productId, categoryId } = input;

            // Check product availability
            const product = await productsCollection.findOne({ _id: productId });
            if (!product) {
              mutationPayload = {
                success: false,
                message: await getApiMessage(`products.update.notFound`),
              };
              await session.abortTransaction();
              return;
            }

            // Check category availability
            const category = await categoriesCollection.findOne({ _id: categoryId });
            if (!category) {
              mutationPayload = {
                success: false,
                message: await getApiMessage(`products.update.error`),
              };
              await session.abortTransaction();
              return;
            }

            // Get category siblings
            let countSelectedSiblings = 0;
            if (category.parentId) {
              countSelectedSiblings = await categoriesCollection.countDocuments({
                _id: {
                  $ne: categoryId,
                },
                parentId: category.parentId,
                slug: {
                  $in: product.selectedOptionsSlugs,
                },
              });
            }

            // Toggle category in product
            const selected = product.selectedOptionsSlugs.some((slug) => slug === category.slug);
            const categoryParentTreeSlugs = await getParentTreeSlugs({
              _id: category._id,
              collectionName: COL_CATEGORIES,
              acc: [],
            });

            let updater: Record<string, any> = {
              $addToSet: {
                selectedOptionsSlugs: {
                  $each: categoryParentTreeSlugs,
                },
                titleCategoriesSlugs: {
                  $each: categoryParentTreeSlugs,
                },
              },
            };
            if (selected) {
              if (countSelectedSiblings > 0) {
                updater = {
                  $pull: {
                    selectedOptionsSlugs: category.slug,
                    titleCategoriesSlugs: category.slug,
                  },
                };
              } else {
                updater = {
                  $pullAll: {
                    selectedOptionsSlugs: categoryParentTreeSlugs,
                    titleCategoriesSlugs: categoryParentTreeSlugs,
                  },
                };
              }
            }

            // update product
            const updatedProductResult = await productsCollection.findOneAndUpdate(
              {
                _id: productId,
              },
              updater,
            );
            const updatedProduct = updatedProductResult.value;
            if (!updatedProductResult.ok || !updatedProduct) {
              mutationPayload = {
                success: false,
                message: await getApiMessage(`products.update.error`),
              };
              await session.abortTransaction();
              return;
            }

            // update shop products
            const updatedShopProductsResult = await shopProductsCollection.updateMany(
              {
                productId,
              },
              updater,
            );
            if (!updatedShopProductsResult.result.ok) {
              mutationPayload = {
                success: false,
                message: await getApiMessage(`products.update.error`),
              };
              await session.abortTransaction();
              return;
            }

            mutationPayload = {
              success: true,
              message: await getApiMessage('shopProducts.update.success'),
              payload: updatedProduct,
            };
          });

          return mutationPayload;
        } catch (e) {
          console.log(e);
          return {
            success: false,
            message: getResolverErrorMessage(e),
          };
        } finally {
          await session.endSession();
        }
      },
    });

    // Should update product category visibility
    t.nonNull.field('updateProductCategoryVisibility', {
      type: 'ProductPayload',
      description: 'Should update product category visibility',
      args: {
        input: nonNull(
          arg({
            type: 'UpdateProductCategoryInput',
          }),
        ),
      },
      resolve: async (_root, args, context): Promise<ProductPayloadModel> => {
        const { db, client } = await getDatabase();
        const { getApiMessage } = await getRequestParams(context);
        const productsCollection = db.collection<ProductModel>(COL_PRODUCTS);
        const shopProductsCollection = db.collection<ShopProductModel>(COL_SHOP_PRODUCTS);
        const categoriesCollection = db.collection<CategoryModel>(COL_CATEGORIES);

        const session = client.startSession();

        let mutationPayload: ProductPayloadModel = {
          success: false,
          message: await getApiMessage(`products.update.error`),
        };

        try {
          await session.withTransaction(async () => {
            // Permission
            const { allow, message } = await getOperationPermission({
              context,
              slug: 'updateProduct',
            });
            if (!allow) {
              mutationPayload = {
                success: false,
                message,
              };
              await session.abortTransaction();
              return;
            }

            const { input } = args;
            const { productId, categoryId } = input;

            // Check product availability
            const product = await productsCollection.findOne({ _id: productId });
            if (!product) {
              mutationPayload = {
                success: false,
                message: await getApiMessage(`products.update.notFound`),
              };
              await session.abortTransaction();
              return;
            }

            // Check category availability
            const category = await categoriesCollection.findOne({ _id: categoryId });
            if (!category) {
              mutationPayload = {
                success: false,
                message: await getApiMessage(`products.update.error`),
              };
              await session.abortTransaction();
              return;
            }

            // Toggle category in product
            const selected = product.titleCategoriesSlugs.some((slug) => slug === category.slug);
            let updater: Record<string, any> = {
              $addToSet: {
                titleCategoriesSlugs: category.slug,
              },
            };
            if (selected) {
              updater = {
                $pull: {
                  titleCategoriesSlugs: category.slug,
                },
              };
            }

            // update product
            const updatedProductResult = await productsCollection.findOneAndUpdate(
              {
                _id: productId,
              },
              updater,
            );
            const updatedProduct = updatedProductResult.value;
            if (!updatedProductResult.ok || !updatedProduct) {
              mutationPayload = {
                success: false,
                message: await getApiMessage(`products.update.error`),
              };
              await session.abortTransaction();
              return;
            }

            // update shop products
            const updatedShopProductsResult = await shopProductsCollection.updateMany(
              {
                productId,
              },
              updater,
            );
            if (!updatedShopProductsResult.result.ok) {
              mutationPayload = {
                success: false,
                message: await getApiMessage(`products.update.error`),
              };
              await session.abortTransaction();
              return;
            }

            mutationPayload = {
              success: true,
              message: await getApiMessage('shopProducts.update.success'),
              payload: updatedProduct,
            };
          });

          return mutationPayload;
        } catch (e) {
          console.log(e);
          return {
            success: false,
            message: getResolverErrorMessage(e),
          };
        } finally {
          await session.endSession();
        }
      },
    });

    // Should update product counter
    t.nonNull.field('updateProductCounter', {
      type: 'Boolean',
      description: 'Should update product counter',
      args: {
        input: nonNull(
          arg({
            type: 'UpdateProductCounterInput',
          }),
        ),
      },
      resolve: async (_root, args, context): Promise<boolean> => {
        try {
          const { db } = await getDatabase();
          const shopProductsCollection = db.collection<ShopProductModel>(COL_SHOP_PRODUCTS);
          const { role } = await getSessionRole(context);
          const { city } = await getRequestParams(context);
          if (!role.isStaff) {
            const { shopProductIds, companySlug } = args.input;
            const updatedShopProductsResult = await shopProductsCollection.updateMany(
              {
                _id: { $in: shopProductIds },
              },
              {
                $inc: {
                  [`views.${companySlug}.${city}`]: VIEWS_COUNTER_STEP,
                },
              },
            );
            if (!updatedShopProductsResult.result.ok) {
              return false;
            }
            return true;
          }
          return true;
        } catch (e) {
          console.log(e);
          return false;
        }
      },
    });
  },
});<|MERGE_RESOLUTION|>--- conflicted
+++ resolved
@@ -37,10 +37,6 @@
 import { getNextItemId } from 'lib/itemIdUtils';
 import { createProductSchema, updateProductSchema } from 'validation/productSchema';
 import { deleteUpload, getMainImage, reorderAssets } from 'lib/assetUtils/assetUtils';
-<<<<<<< HEAD
-import { get } from 'lodash';
-=======
->>>>>>> 5f987411
 
 export const ProductPayload = objectType({
   name: 'ProductPayload',
