import { GEO_POINT_TYPE } from 'config/common';
import {
  AttributeInterface,
  BrandInterface,
  CategoryInterface,
  RubricInterface,
} from 'db/uiInterfaces';
import { ObjectId } from 'mongodb';
import { IconType } from 'types/iconTypes';

export type DateModel = Date;
export type JSONObjectModel = Record<string, any>;
export type ObjectIdModel = ObjectId;
export type EmailAddressModel = string;
export type PhoneNumberModel = string;
export type URLModel = string;

// Gender enum
export enum GenderModel {
  she = 'she',
  he = 'he',
  it = 'it',
  plural = 'plural',
  singular = 'singular',
}

export interface SelectOptionModel {
  _id: string;
  name: string;
  icon?: string;
}

export interface MapMarkerModel {
  lightTheme?: string | null;
  darkTheme?: string | null;
}

export interface PayloadModel {
  success: boolean;
  message: string;
  type?: any;
}

export interface PayloadType<TModel> extends PayloadModel {
  payload?: TModel | null;
}

export interface IdCounterModel {
  collection: string;
  counter: number;
}

export interface BaseModel {
  _id: ObjectIdModel;
  itemId: string;
  type?: any;
}

export interface TimestampModel {
  createdAt: DateModel;
  updatedAt: DateModel;
  type?: any;
}

export interface FormattedPhoneModel {
  raw: PhoneNumberModel;
  readable: PhoneNumberModel;
}

export interface PointGeoJSONModel {
  // Field that specifies the GeoJSON object type.
  type: typeof GEO_POINT_TYPE;

  // Coordinates that specifies the object’s coordinates.
  // If specifying latitude and longitude coordinates,
  // list the longitude first and then latitude.
  coordinates: number[];
}

export interface CoordinatesModel {
  lat: number;
  lng: number;
}

export interface AddressModel {
  formattedAddress: string;
  point: PointGeoJSONModel;
}

export interface ContactsModel {
  emails: EmailAddressModel[];
  phones: PhoneNumberModel[];
}

export interface AssetModel {
  url: string;
  index: number;
}

// Sort direction
export enum SortDirectionModel {
  ASC = 1,
  DESC = -1,
}

// Pagination
export interface PaginationInputModel {
  search?: string | null;
  sortBy?: string | null;
  sortDir?: number | null;
  page?: number | null;
  limit?: number | null;
}

export interface IconModel {
  _id: ObjectIdModel;
  collectionName: string;
  documentId: ObjectIdModel;
  icon: string;
}

export interface ProductsPaginationInputModel extends PaginationInputModel {
  rubricId?: ObjectIdModel | null;
  attributesIds?: ObjectIdModel[] | null;
  excludedOptionsSlugs?: string[] | null;
  excludedRubricsIds?: ObjectIdModel[] | null;
  excludedProductsIds?: ObjectIdModel[] | null;
  isWithoutRubrics?: boolean | null;
}

export interface PaginationPayloadModel {
  sortBy: string;
  sortDir: SortDirectionModel;
  totalDocs: number;
  totalActiveDocs: number;
  limit: number;
  page: number;
  totalPages: number;
  hasPrevPage: boolean;
  hasNextPage: boolean;
  type?: any;
}

export interface AlphabetListModel {
  letter: string;
  type?: any;
}

export interface AlphabetListModelType<TModel> extends AlphabetListModel {
  docs: TModel[];
}

export interface PaginationPayloadType<TModel> extends PaginationPayloadModel {
  docs: TModel[];
}

// Attribute variant
export enum AttributeVariantModel {
  select = 'select',
  multipleSelect = 'multipleSelect',
  string = 'string',
  number = 'number',
}

// Attribute positioning in catalogue title
export enum AttributePositionInTitleModel {
  begin = 'begin',
  end = 'end',
  beforeKeyword = 'beforeKeyword',
  afterKeyword = 'afterKeyword',
  replaceKeyword = 'replaceKeyword',
}

// Attribute view variant
export enum AttributeViewVariantModel {
  list = 'list',
  text = 'text',
  tag = 'tag',
  icon = 'icon',
  outerRating = 'outerRating',
}

// Attribute positioning in catalogue title for different locales
// Each key is locale with value for current locale
export interface AttributePositioningInTitleModel {
  [key: string]: AttributePositionInTitleModel;
}

// I18n model. Each key is locale with value for current locale
export type TranslationModel = JSONObjectModel;

export interface CountersItemModel {
  [key: string]: {
    [key: string]: number;
  };
}

export interface CountersModel {
  views: CountersItemModel;
  priorities: CountersItemModel;
}
export interface AttributeCountersItemModel {
  [key: string]: any;
}

export interface AttributeCountersModel {
  views?: AttributeCountersItemModel;
  priorities?: AttributeCountersItemModel;
}

export interface AttributeModel extends AttributeCountersModel {
  _id: ObjectIdModel;
  slug: string;
  attributesGroupId: ObjectIdModel;
  nameI18n: TranslationModel;
  optionsGroupId?: ObjectIdModel | null;
  metric?: MetricModel | null;
  capitalise?: boolean | null;

  // variants
  variant: AttributeVariantModel;
  viewVariant: AttributeViewVariantModel;

  // positioning in title
  positioningInTitle?: AttributePositioningInTitleModel | null;
  positioningInCardTitle?: AttributePositioningInTitleModel | null;

  // breadcrumbs
  showAsBreadcrumb: boolean;
  showAsCatalogueBreadcrumb?: boolean | null;

  // options modal
  notShowAsAlphabet?: boolean | null;

  // card / snippet visibility
  showInSnippet?: boolean | null;
  showInCard: boolean;
  showInCatalogueFilter: boolean;
  showInCatalogueNav: boolean;
  showInCatalogueTitle: boolean;
  showInCardTitle: boolean;
  showInSnippetTitle: boolean;

  // name visibility
  showNameInTitle?: boolean | null;
  showNameInSelectedAttributes?: boolean | null;
  showNameInCardTitle?: boolean | null;
  showNameInSnippetTitle?: boolean | null;
}

export interface AttributesGroupModel {
  _id: ObjectIdModel;
  nameI18n: TranslationModel;
  attributesIds: ObjectIdModel[];
}

export interface BrandBaseModel {
  // breadcrumbs
  showAsBreadcrumb?: boolean | null;
  showAsCatalogueBreadcrumb?: boolean | null;

  // titles
  showInCardTitle?: boolean | null;
  showInSnippetTitle?: boolean | null;
  showInCatalogueTitle?: boolean | null;
}

export interface BrandModel extends BaseModel, TimestampModel, CountersModel, BrandBaseModel {
  slug: string;
  url?: URLModel[] | null;
  nameI18n: TranslationModel;
  descriptionI18n?: TranslationModel | null;
  logo?: string;
}

export interface BrandCollectionModel
  extends BaseModel,
    TimestampModel,
    CountersModel,
    BrandBaseModel {
  slug: string;
  nameI18n: TranslationModel;
  brandSlug: string;
  brandId: ObjectIdModel;
  descriptionI18n?: TranslationModel | null;
}

export interface ManufacturerModel extends BaseModel, TimestampModel, CountersModel {
  nameI18n: TranslationModel;
  slug: string;
  url?: URLModel[] | null;
  descriptionI18n?: TranslationModel | null;
}

export interface SupplierModel extends BaseModel, TimestampModel {
  nameI18n: TranslationModel;
  slug: string;
  url?: URLModel[] | null;
  descriptionI18n?: TranslationModel | null;
}

export interface CartProductModel {
  _id: ObjectIdModel;
  shopProductId?: ObjectIdModel | null;
  productId: ObjectIdModel;
  amount: number;
}

export interface CartModel extends TimestampModel {
  _id: ObjectIdModel;
  cartProducts: CartProductModel[];
}

export interface CityModel {
  _id: ObjectIdModel;
  nameI18n: TranslationModel;
  slug: string;
}

export interface CompanyModel extends BaseModel, TimestampModel {
  name: string;
  slug: string;
  logo: AssetModel;
  ownerId: ObjectIdModel;
  staffIds: ObjectIdModel[];
  contacts: ContactsModel;
  shopsIds: ObjectIdModel[];
  domain?: string | null;
}

export enum ConfigVariantModel {
  string = 'string',
  number = 'number',
  email = 'email',
  tel = 'tel',
  asset = 'asset',
  boolean = 'boolean',
  color = 'color',
  constructor = 'constructor',
  address = 'address',
  password = 'password',
}

// I18n model. Each key is locale with value for current locale
export interface ConfigI18nModel {
  [key: string]: string[];
}

// I18n model. Each key is city slug with value for current city
export interface ConfigCitiesModel {
  [key: string]: ConfigI18nModel;
}

export interface ConfigModel {
  _id: ObjectIdModel;

  // Set to true if config is able to hold multiple values.
  multi: boolean;

  // Accepted formats for asset config.
  acceptedFormats: string[];

  slug: string;
  companySlug: string;
  group: string;
  name: string;
  description?: string | null;
  variant: ConfigVariantModel;
  cities: ConfigCitiesModel;
}

export interface CountryModel {
  _id: ObjectIdModel;
  name: string;
  citiesIds: ObjectIdModel[];
  currency: string;
}

export interface CurrencyModel {
  _id: ObjectIdModel;
  name: string;
}

export interface LanguageModel {
  _id: ObjectIdModel;
  slug: string;
  name: string;
  nativeName: string;
}

export interface MessageBase {
  slug: string;
  messageI18n: TranslationModel;
}

export interface MessageModel extends MessageBase {
  _id: ObjectIdModel;
  messagesGroupId: ObjectIdModel;
}

export interface MessagesGroupModel {
  _id: ObjectIdModel;
  nameI18n: TranslationModel;
}

export interface MetricModel {
  _id: ObjectIdModel;
  nameI18n: TranslationModel;
}

export interface NavItemModel {
  _id: ObjectIdModel;
  nameI18n: TranslationModel;
  slug: string;
  path: string;
  navGroup: string;
  index: number;
  icon?: IconType | null;
  parentId?: ObjectIdModel | null;
}

export interface OptionVariantsModel {
  [key: string]: TranslationModel;
}

export interface OptionModel extends CountersModel {
  _id: ObjectIdModel;
  slug: string;
  nameI18n: TranslationModel;
  variants: OptionVariantsModel;
  gender?: GenderModel | null;
  color?: string | null;
  optionsGroupId: ObjectIdModel;
  parentId?: ObjectIdModel | null;
  image?: string | null;

  options?: OptionModel[] | null;
  level?: number | null;
}

// Options Group variant
export enum OptionsGroupVariantModel {
  text = 'text',
  icon = 'icon',
  color = 'color',
}

export interface OptionsGroupModel {
  _id: ObjectIdModel;
  nameI18n: TranslationModel;
  variant: OptionsGroupVariantModel;
}

export interface ShopProductOldPriceModel extends TimestampModel {
  price: number;
}

export interface OrderStatusModel extends TimestampModel {
  _id: ObjectIdModel;
  nameI18n: TranslationModel;
  slug: string;
  color: string;
  index: number;
  isNew: boolean;
  isConfirmed: boolean;
  isPayed: boolean;
  isDone: boolean;
  isCancelationRequest: boolean;
  isCanceled: boolean;
}

// Order log variant
export enum OrderLogVariantModel {
  status = 'status',
  confirm = 'confirm',
  cancel = 'cancel',
  cancelProduct = 'cancelProduct',
  updateProduct = 'updateProduct',
}

export interface OrderLogModel {
  _id: ObjectIdModel;
  variant: OrderLogVariantModel;
  userId: ObjectIdModel;
  orderId: ObjectIdModel;
  productId?: ObjectIdModel;
  prevStatusId?: ObjectIdModel | null;
  statusId: ObjectIdModel;
  createdAt: DateModel;
}

export interface OrderProductModel extends TimestampModel {
  _id: ObjectIdModel;
  itemId: string;
  price: number;
  amount: number;
  totalPrice: number;
  slug: string;
  originalName: string;
  nameI18n?: TranslationModel | null;
  productId: ObjectIdModel;
  customerId: ObjectIdModel;
  shopProductId: ObjectIdModel;
  shopId: ObjectIdModel;
  companyId: ObjectIdModel;
  orderId: ObjectIdModel;
  statusId: ObjectIdModel;
  barcode?: string | null;
  isCanceled?: boolean | null;
}

export interface OrderCustomerModel extends TimestampModel {
  _id: ObjectIdModel;
  userId: ObjectIdModel;
  itemId: string;
  name: string;
  lastName?: string | null;
  secondName?: string | null;
  email: EmailAddressModel;
  phone: PhoneNumberModel;
  orderId: ObjectIdModel;
}

export enum OrderRequestVariantModel {
  cancelation = 'cancelation',
}

export enum OrderRequestStateModel {
  new = 'new',
  confirmed = 'confirmed',
  canceled = 'canceled',
}

export interface OrderRequestModel extends TimestampModel {
  _id: ObjectIdModel;
  state: OrderRequestStateModel;
  variant: OrderRequestVariantModel;
  nameI18n: TranslationModel;
  userId: ObjectIdModel;
  confirmedById?: ObjectIdModel | null;
  canceledById?: ObjectIdModel | null;
}

export interface OrderModel extends TimestampModel, BaseModel {
  orderId: string;
  statusId: ObjectIdModel;
  comment?: string | null;
  customerId: ObjectIdModel;
  companySiteSlug: string;
  productIds: ObjectIdModel[];
  shopProductIds: ObjectIdModel[];
  shopId: ObjectIdModel;
  shopItemId: string;
  companyId: ObjectIdModel;
  companyItemId: string;
  reservationDate?: DateModel | null;
  isCanceled?: boolean;
  requests?: OrderRequestModel[] | null;
}

export interface ProductConnectionItemModel {
  _id: ObjectIdModel;
  optionId: ObjectIdModel;
  productSlug: string;
  productId: ObjectIdModel;
  connectionId: ObjectIdModel;
}

export interface ProductConnectionModel {
  _id: ObjectIdModel;
  attributeId: ObjectIdModel;
  attributeSlug: string;
  productsIds: ObjectIdModel[];
}

export interface ProductAttributeModel extends AttributeModel {
  _id: ObjectIdModel;
  rubricId: ObjectIdModel;
  rubricSlug: string;
  productSlug: string;
  productId: ObjectIdModel;
  attributeId: ObjectIdModel;
  selectedOptionsSlugs: string[];
  selectedOptionsIds: ObjectIdModel[];
  textI18n?: TranslationModel | null;
  number?: number | null;
}

interface ProductMainFieldsInterface {
  supplierSlugs?: string[] | null;
  brandSlug?: string | null;
  brandCollectionSlug?: string | null;
  rubricId: ObjectIdModel;
  rubricSlug: string;
  manufacturerSlug?: string | null;
  selectedOptionsSlugs: string[];

  // slug: string;
  // active: boolean;
  // originalName: string;
  // nameI18n?: TranslationModel | null;
  // descriptionI18n?: TranslationModel | null;
  // mainImage: string;
  // titleCategoriesSlugs: string[];
  // selectedAttributesIds: ObjectId[];
  // gender: GenderModel;
}

export interface ProductModel extends ProductMainFieldsInterface, BaseModel, TimestampModel {
  slug: string;
  active: boolean;
  originalName: string;
  nameI18n?: TranslationModel | null;
  descriptionI18n?: TranslationModel | null;
  mainImage: string;
  titleCategoriesSlugs: string[];
  selectedAttributesIds: ObjectId[];
  gender: GenderModel;
  barcode?: string[] | null;
  cardDescriptionI18n?: TranslationModel | null;

  // types for aggregation
  shopsCount?: number | null;
  cardPrices?: ProductCardPricesModel | null;
  attributes?: AttributeInterface[] | null;
  categories?: CategoryInterface[] | null;
  rubric?: RubricInterface | null;
  brand?: BrandInterface | null;
}

export interface ProductAssetsModel {
  _id: ObjectIdModel;
  productSlug: string;
  productId: ObjectIdModel;
  assets: AssetModel[];
}

export interface ProductCardContentModel {
  _id: ObjectIdModel;
  companySlug: string;
  productSlug: string;
  productId: ObjectIdModel;
  content: JSONObjectModel;
  assetKeys: string[];
}

export interface ProductCardPricesModel {
  _id: ObjectIdModel;
  min: string;
  max: string;
}

export interface ProductCardBreadcrumbModel {
  _id: ObjectIdModel;
  name: string;
  href: string;
}

export interface CatalogueBreadcrumbModel {
  _id: ObjectIdModel;
  name: string;
  href: string;
}

export interface RoleRuleBase {
  slug: string;
  allow: boolean;
  nameI18n: TranslationModel;
  descriptionI18n?: TranslationModel;
}

export interface RoleRuleModel extends RoleRuleBase {
  _id: ObjectIdModel;
  roleId: ObjectIdModel;
}

export interface RoleModel extends TimestampModel {
  _id: ObjectIdModel;
  nameI18n: TranslationModel;
  descriptionI18n?: TranslationModel | null;
  slug: string;
  isStaff: boolean;
  isCompanyStaff?: boolean;
  allowedAppNavigation: string[];
}

export interface RubricVariantModel {
  _id: ObjectIdModel;
  nameI18n: TranslationModel;
  slug: string;
  companySlug: string;

  // layouts
  cardLayout?: string | null;
  gridSnippetLayout?: string | null;
  rowSnippetLayout?: string | null;
  catalogueFilterLayout?: string | null;
  catalogueNavLayout?: string | null;

  // booleans
  showSnippetConnections?: boolean | null;
  showSnippetBackground?: boolean | null;
  showSnippetArticle?: boolean | null;
  showCardArticle?: boolean | null;
  showSnippetRating?: boolean | null;
  showSnippetButtonsOnHover?: boolean | null;
  showCardButtonsBackground?: boolean | null;
  showCardImagesSlider?: boolean | null;
  showCardBrands?: boolean | null;
  showCatalogueFilterBrands?: boolean | null;
  showCategoriesInFilter?: boolean | null;
  showCategoriesInNav?: boolean | null;

  // numbers
  gridCatalogueColumns?: number | null;

  // strings
  cardBrandsLabelI18n?: TranslationModel | null;
}

export interface RubricCatalogueTitleModel {
  defaultTitleI18n: TranslationModel;
  prefixI18n?: TranslationModel | null;
  keywordI18n: TranslationModel;
  gender: GenderModel;
}

export interface RubricModel extends CountersModel {
  _id: ObjectIdModel;
  nameI18n: TranslationModel;
  descriptionI18n: TranslationModel;
  shortDescriptionI18n: TranslationModel;
  catalogueTitle: RubricCatalogueTitleModel;
  slug: string;
  active: boolean;
  variantId: ObjectIdModel;
  capitalise?: boolean | null;
  attributesGroupIds: ObjectIdModel[];
  filterVisibleAttributeIds: ObjectIdModel[];
  showRubricNameInProductTitle?: boolean | null;
  showCategoryInProductTitle?: boolean | null;
  showBrandInNav?: boolean | null;
  showBrandInFilter?: boolean | null;
  icon?: string;
  image?: string;
}

export interface CategoryModel extends CountersModel {
  _id: ObjectIdModel;
  slug: string;
  nameI18n: TranslationModel;
  gender?: GenderModel | null;
  parentTreeIds: ObjectIdModel[];
  attributesGroupIds: ObjectIdModel[];
  rubricId: ObjectIdModel;
  rubricSlug: string;
  parentId?: ObjectIdModel | null;
  image?: string | null;
  variants: OptionVariantsModel;
}

export interface ShopProductModel
  extends ProductMainFieldsInterface,
    TimestampModel,
    CountersModel {
  _id: ObjectIdModel;
  available: number;
  citySlug: string;
  price: number;
  oldPrice?: number | null;
  oldPrices: ShopProductOldPriceModel[];
  discountedPercent: number;
  itemId: string;
  productId: ObjectIdModel;
  shopId: ObjectIdModel;
  companyId: ObjectIdModel;
  barcode?: string | null;
}

export interface ShopModel extends BaseModel, TimestampModel {
  name: string;
  slug: string;
  citySlug: string;
  logo: AssetModel;
  assets: AssetModel[];
  contacts: ContactsModel;
  address: AddressModel;
  companyId: ObjectIdModel;
  mainImage: string;
  token?: string | null;
  rating?: number | null;
  mapMarker?: MapMarkerModel | null;
  license?: string | null;
}

export interface NotSyncedProductModel {
  _id: ObjectIdModel;
  name: string;
  price: number;
  available: number;
  barcode: string;
  shopId: ObjectIdModel;
  createdAt: DateModel;
}

export interface NotificationConfigModel {
  nameI18n: TranslationModel;
  group: string;
  sms?: boolean | null;
  email?: boolean | null;
}

export interface UserNotificationsModel {
  // customer
  newOrder?: NotificationConfigModel | null;
  confirmedOrder?: NotificationConfigModel | null;
  canceledOrder?: NotificationConfigModel | null;
  canceledOrderProduct?: NotificationConfigModel | null;

  // admin
  adminNewOrder?: NotificationConfigModel | null;
  adminConfirmedOrder?: NotificationConfigModel | null;
  adminCanceledOrder?: NotificationConfigModel | null;
  adminCanceledOrderProduct?: NotificationConfigModel | null;

  // company
  companyNewOrder?: NotificationConfigModel | null;
  companyConfirmedOrder?: NotificationConfigModel | null;
  companyCanceledOrder?: NotificationConfigModel | null;
  companyCanceledOrderProduct?: NotificationConfigModel | null;
}

export interface UserModel extends BaseModel, TimestampModel {
  name: string;
  lastName?: string | null;
  secondName?: string | null;
  email: EmailAddressModel;
  phone: PhoneNumberModel;
  password: string;
  avatar?: AssetModel | null;
  roleId: ObjectIdModel;
  cartId?: ObjectIdModel | null;
  notifications: UserNotificationsModel;
}

// Pages
export interface PagesGroupModel {
  _id: ObjectIdModel;
  nameI18n: TranslationModel;
  index: number;
  companySlug: string;
  showInFooter: boolean;
  showInHeader: boolean;
}

// Page state enum
export enum PageStateModel {
  draft = 'draft',
  published = 'published',
}

export interface PageModel extends TimestampModel {
  _id: ObjectIdModel;
  nameI18n: TranslationModel;
  descriptionI18n?: TranslationModel | null;
  index: number;
  slug: string;
  citySlug: string;
  assetKeys: string[];
  pagesGroupId: ObjectIdModel;
  content: string;
  state: PageStateModel;
  companySlug: string;
  pageScreenshot?: AssetModel | null;
  mainBanner?: AssetModel | null;
  mainBannerMobile?: AssetModel | null;
  showAsMainBanner?: boolean | null;
  mainBannerTextColor?: string | null;
  mainBannerVerticalTextAlign?: string | null;
  mainBannerHorizontalTextAlign?: string | null;
  mainBannerTextAlign?: string | null;
  mainBannerTextPadding?: number | null;
  mainBannerTextMaxWidth?: number | null;
  secondaryBanner?: AssetModel | null;
  showAsSecondaryBanner?: boolean | null;
  secondaryBannerTextColor?: string | null;
  secondaryBannerVerticalTextAlign?: string | null;
  secondaryBannerHorizontalTextAlign?: string | null;
  secondaryBannerTextAlign?: string | null;
  secondaryBannerTextPadding?: number | null;
  secondaryBannerTextMaxWidth?: number | null;
}

export type PagesGroupTemplateModel = PagesGroupModel;
export type PagesTemplateModel = PageModel;

// Blog
export interface BlogAttributeModel extends CountersModel {
  _id: ObjectIdModel;
  slug: string;
  nameI18n: TranslationModel;
  optionsGroupId: ObjectIdModel;
}

export interface BlogPostModel extends CountersModel {
  _id: ObjectIdModel;
  slug: string;
  companySlug: string;
  previewImage?: string | null;
  state: PageStateModel;
  source?: string;
  titleI18n: TranslationModel;
  descriptionI18n: TranslationModel;
  assetKeys: string[];
  content: string;
  authorId: ObjectIdModel;
  selectedOptionsSlugs: string[];
  createdAt: Date;
  updatedAt: Date;
}

export interface BlogLikeModel {
  _id: ObjectIdModel;
  blogPostId: ObjectIdModel;
  userId: ObjectIdModel;
}

// Payload
export interface ConstructorAssetPayloadModel extends PayloadType<string> {
  payload: string;
}
export type AttributesGroupPayloadModel = PayloadType<AttributesGroupModel>;
export type BrandPayloadModel = PayloadType<BrandModel>;
export type BlogPostPayloadModel = PayloadType<BlogPostModel>;
export type BlogAttributePayloadModel = PayloadType<BlogAttributeModel>;
export type CompanyPayloadModel = PayloadType<CompanyModel>;
export type ConfigPayloadModel = PayloadType<ConfigModel>;
export type CountryPayloadModel = PayloadType<CountryModel>;
export type CurrencyPayloadModel = PayloadType<CurrencyModel>;
export type LanguagePayloadModel = PayloadType<LanguageModel>;
export type ManufacturerPayloadModel = PayloadType<ManufacturerModel>;
export type SupplierPayloadModel = PayloadType<SupplierModel>;
export type MetricPayloadModel = PayloadType<MetricModel>;
export type OrderStatusPayloadModel = PayloadType<OrderStatusModel>;
export type OptionsGroupPayloadModel = PayloadType<OptionsGroupModel>;
export type ProductPayloadModel = PayloadType<ProductModel>;
export type ProductCardContentPayloadModel = PayloadType<ProductCardContentModel>;
export type RubricVariantPayloadModel = PayloadType<RubricVariantModel>;
export type RubricPayloadModel = PayloadType<RubricModel>;
export type CategoryPayloadModel = PayloadType<CategoryModel>;
export type ShopProductPayloadModel = PayloadType<ShopProductModel>;
export type ShopPayloadModel = PayloadType<ShopModel>;
export type UserPayloadModel = PayloadType<UserModel>;
export type RolePayloadModel = PayloadType<RoleModel>;
export type NavItemPayloadModel = PayloadType<NavItemModel>;
export type RoleRulePayloadModel = PayloadType<RoleRuleModel>;
export type PagesGroupPayloadModel = PayloadType<PagesGroupModel>;
export type PagePayloadModel = PayloadType<PageModel>;
export type OrderPayloadModel = PayloadType<OrderModel>;
export type OrderProductPayloadModel = PayloadType<OrderProductModel>;

export interface CartPayloadModel {
  success: boolean;
  message: string;
}

// Lists payload
export type ManufacturersAlphabetListModel = AlphabetListModelType<ManufacturerModel>;
export type SuppliersAlphabetListModel = AlphabetListModelType<SupplierModel>;
export type BrandsAlphabetListModel = AlphabetListModelType<BrandModel>;
export type BrandCollectionsAlphabetListModel = AlphabetListModelType<BrandCollectionModel>;
export type OptionAlphabetListModel = AlphabetListModelType<OptionModel>;

// Pagination payload
export type BrandsPaginationPayloadModel = PaginationPayloadType<BrandModel>;
export type BrandCollectionsPaginationPayloadModel = PaginationPayloadType<BrandCollectionModel>;
export type CitiesPaginationPayloadModel = PaginationPayloadType<CityModel>;
export type CompaniesPaginationPayloadModel = PaginationPayloadType<CompanyModel>;
export type ManufacturersPaginationPayloadModel = PaginationPayloadType<ManufacturerModel>;
export type SuppliersPaginationPayloadModel = PaginationPayloadType<SupplierModel>;
export type ShopProductsPaginationPayloadModel = PaginationPayloadType<ShopProductModel>;
export type ShopsPaginationPayloadModel = PaginationPayloadType<ShopModel>;
export type UsersPaginationPayloadModel = PaginationPayloadType<UserModel>;
export interface ProductsPaginationPayloadModel {
  sortBy: string;
  sortDir: SortDirectionModel;
  totalDocs: number;
  totalActiveDocs: number;
  limit: number;
  page: number;
  totalPages: number;
  hasPrevPage: boolean;
  hasNextPage: boolean;
  docs: ProductModel[];
<<<<<<< HEAD
=======
}

// Catalogue
export interface CatalogueSearchResultModel {
  rubrics: RubricModel[];
  products: ProductModel[];
}

// SEO
export interface TextUniquenessApiResponseInterface {
  uid: string;
  text_unique: string;
  json_result?: string;
  spell_check?: string;
  seo_check?: string;
}

export interface TextUniquenessApiJsonResultUrlModel {
  url: string;
  plagiat: number;
}

export interface TextUniquenessApiJsonResultModel {
  date_check: string;
  unique: number;
  urls: TextUniquenessApiJsonResultUrlModel[];
}

export interface TextUniquenessApiSpellCheckModel {
  error_type: string;
  replacements: string[];
  reason: string;
  error_text: string;
  start: number;
  end: number;
}

export interface TextUniquenessApiSeoCheckModel {
  count_chars_with_space: number;
  count_chars_without_space: number;
  count_words: number;
  water_percent: number;
  spam_percent: number;
  mixed_words: string[];
  list_keys: {
    count: number;
    key_title: string;
  }[];
  list_keys_group: {
    count: number;
    key_title: string;
    sub_keys: string[];
  }[];
}

export interface TextUniquenessApiParsedResponseModel {
  uid: string;
  locale: string;
  textUnique?: string | null;
  jsonResult?: TextUniquenessApiJsonResultModel | null;
  spellCheck?: TextUniquenessApiSpellCheckModel[] | null;
  seoCheck?: TextUniquenessApiSeoCheckModel | null;
}

export interface ProductSeoModel {
  _id: ObjectIdModel;
  productId: ObjectIdModel;
  locales: TextUniquenessApiParsedResponseModel[];
>>>>>>> 5f987411
}<|MERGE_RESOLUTION|>--- conflicted
+++ resolved
@@ -992,14 +992,6 @@
   hasPrevPage: boolean;
   hasNextPage: boolean;
   docs: ProductModel[];
-<<<<<<< HEAD
-=======
-}
-
-// Catalogue
-export interface CatalogueSearchResultModel {
-  rubrics: RubricModel[];
-  products: ProductModel[];
 }
 
 // SEO
@@ -1062,5 +1054,4 @@
   _id: ObjectIdModel;
   productId: ObjectIdModel;
   locales: TextUniquenessApiParsedResponseModel[];
->>>>>>> 5f987411
 }