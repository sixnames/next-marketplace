import {
  AddressModel,
  AssetModel,
  AttributeModel,
  AttributesGroupModel,
  AttributeViewVariantModel,
  BlogAttributeModel,
  BlogLikeModel,
  BlogPostModel,
  BrandCollectionModel,
  BrandModel,
  CartModel,
  CartProductModel,
  CatalogueBreadcrumbModel,
  CategoryModel,
  CityModel,
  CompanyModel,
  ConfigModel,
  ContactsModel,
  CoordinatesModel,
  FormattedPhoneModel,
  IconModel,
  ManufacturerModel,
  MetricModel,
  NavItemModel,
  NotificationConfigModel,
  NotSyncedProductModel,
  ObjectIdModel,
  OptionModel,
  OptionsGroupModel,
  OrderCustomerModel,
  OrderLogModel,
  OrderModel,
  OrderProductModel,
  OrderRequestModel,
  OrderStatusModel,
  PageModel,
  PagesGroupModel,
  ProductAssetsModel,
  ProductAttributeModel,
  ProductCardBreadcrumbModel,
  ProductCardContentModel,
  ProductCardPricesModel,
  ProductConnectionItemModel,
  ProductConnectionModel,
  ProductModel,
  ProductSeoModel,
  RoleModel,
  RoleRuleModel,
  RubricModel,
  RubricVariantModel,
  ShopModel,
  ShopProductModel,
  SupplierModel,
  TranslationModel,
  UserModel,
  UserNotificationsModel,
} from './dbModels';
import { NextApiRequest, NextApiResponse } from 'next';
import { MessageSlug } from '../types/messageSlugTypes';

// Blog
export interface BlogAttributeInterface extends BlogAttributeModel {
  name?: string | null;
  options?: OptionInterface[] | null;
  optionsGroup?: OptionsGroupInterface | null;
  readableValue?: string;
}

export interface BlogPostInterface extends Omit<BlogPostModel, 'views'> {
  title?: string | null;
  description?: string | null;
  attributes?: BlogAttributeInterface[] | [];
  author?: UserInterface | null;
  views?: number;
  options?: OptionInterface[] | null;
  likes?: BlogLikeInterface[] | null;
  likesCount?: number | null;
  likedBySessionUser?: boolean;
  isLikeAllowed?: boolean | null;
}

export interface BlogLikeInterface extends BlogLikeModel {
  blogPost?: BlogPostInterface | null;
  user?: UserInterface | null;
}

export interface AddressInterface extends AddressModel {
  formattedCoordinates?: CoordinatesModel;
}

export interface ContactsInterface extends ContactsModel {
  formattedPhones: {
    raw: string;
    readable: string;
  }[];
}

export interface AttributeInterface extends AttributeModel {
  name?: string | null;
  metric?: MetricInterface | null;
  optionsGroup?: OptionsGroupInterface | null;
  options?: OptionInterface[] | null;
  totalOptionsCount?: number | null;
}

export interface AttributesGroupInterface extends AttributesGroupModel {
  name?: string | null;
  attributes?: AttributeInterface[] | null;
}

export interface BrandInterface extends BrandModel {
  name?: string | null;
  description?: string | null;
  collections?: BrandCollectionInterface[] | null;
  mainUrl?: string | null;
}

export interface BrandCollectionInterface extends BrandCollectionModel {
  name?: string | null;
  description?: string | null;
  brand?: BrandInterface | null;
}

export interface ManufacturerInterface extends ManufacturerModel {
  name?: string | null;
  description?: string | null;
  mainUrl?: string | null;
}

export interface SupplierInterface extends SupplierModel {
  name?: string | null;
  description?: string | null;
}

export interface CartProductInterface extends CartProductModel {
  product?: ProductInterface | null;
  shopProduct?: ShopProductInterface | null;
  isShopless?: boolean;
  totalPrice?: string;
}

export interface CartInterface extends CartModel {
  totalPrice?: number;
  productsCount?: number;
  formattedTotalPrice?: string;
  isWithShopless?: boolean;
  cartProducts: CartProductInterface[];
}

export interface CityInterface extends CityModel {
  name?: string;
}

export interface ConfigInterface extends ConfigModel {
  value?: string[];
  singleValue?: string;
}

export interface CompanyInterface extends CompanyModel {
  shops?: ShopInterface[];
  owner?: UserInterface | null;
  staff?: UserInterface[] | null;
  customers?: UserInterface[] | null;
  orders?: OrderInterface[] | null;
}

export interface MessageBaseInterface {
  slug: MessageSlug;
  messageI18n: TranslationModel;
}

export interface MetricInterface extends MetricModel {
  name?: string | null;
}

export interface NavItemInterface extends NavItemModel {
  name?: string | null;
  children?: NavItemInterface[];
}

export interface NavGroupInterface {
  _id: string;
  name?: string | null;
  children?: NavItemInterface[] | null;
}

export interface OptionInterface extends OptionModel {
  name?: string | null;
  options?: OptionInterface[] | null;
  icon?: IconModel | null;
  optionsGroup?: OptionsGroupInterface | null;
}

export interface OptionsGroupInterface extends OptionsGroupModel {
  name?: string | null;
  variantName?: string | null;
  optionsCount?: number | null;
  options?: OptionInterface[] | null;
}

export interface ProductConnectionItemInterface extends ProductConnectionItemModel {
  shopProduct?: ShopProductInterface;
  product?: ProductInterface;
  option?: OptionInterface | null;
}

export interface ShopProductsGroupInterface {
  _id: ObjectIdModel;
  shopProducts: ShopProductInterface[];
}

export interface ProductConnectionInterface extends ProductConnectionModel {
  attribute?: AttributeInterface | null;
  connectionProducts?: ProductConnectionItemInterface[];
}

export interface ProductAttributeInterface extends ProductAttributeModel {
  readableValue?: string | null;
  index?: number | null;
  options?: OptionInterface[] | null;
  name?: string | null;
  metric?: MetricInterface | null;
}

export interface ProductCategoryInterface extends CategoryInterface {
  selected: boolean;
  categories: ProductCategoryInterface[];
}

export interface ProductCardContentInterface extends ProductCardContentModel {
  value?: string | null;
}

export interface ProductAttributesGroupInterface extends AttributesGroupModel {
  _id: ObjectIdModel;
  name?: string | null;
  attributes: ProductAttributeInterface[];
}

export interface ProductInterface extends ProductModel {
  name?: string | null;
  description?: string | null;
  available?: boolean | null;
  assets?: ProductAssetsModel | null;
  brand?: BrandInterface | null;
  brandCollection?: BrandCollectionInterface | null;
  manufacturer?: ManufacturerInterface | null;
  suppliers?: SupplierInterface[] | null;
  connections?: ProductConnectionInterface[] | null;
  attributes?: ProductAttributeInterface[] | null;
  attributesGroups?: ProductAttributesGroupInterface[] | null;
  listFeatures?: ProductAttributeInterface[] | null;
  textFeatures?: ProductAttributeInterface[] | null;
  tagFeatures?: ProductAttributeInterface[] | null;
  iconFeatures?: ProductAttributeInterface[] | null;
  ratingFeatures?: ProductAttributeInterface[] | null;
  cardShopProducts?: ShopProductInterface[] | null;
  price?: number | null;
  cardBreadcrumbs?: ProductCardBreadcrumbModel[] | null;
  shopProductIds?: ObjectIdModel[] | null;
  shopProducts?: ShopProductInterface[] | null;
  shopProduct?: ShopProductInterface | null;
  rubric?: RubricInterface | null;
  stringAttributesAST?: ProductAttributeInterface[] | null;
  numberAttributesAST?: ProductAttributeInterface[] | null;
  multipleSelectAttributesAST?: ProductAttributeInterface[] | null;
  selectAttributesAST?: ProductAttributeInterface[] | null;
  shopProductsIds?: ObjectIdModel[] | null;
  cardContent?: ProductCardContentInterface | null;
  attributesCount?: number | null;
  totalAttributesCount?: number | null;
  categories?: CategoryInterface[] | null;
  snippetTitle?: string | null;
  cardTitle?: string | null;
  cardDescription?: string | null;
<<<<<<< HEAD
  shops?: ShopInterface[] | null;
=======
  seo?: ProductSeoModel | null;
>>>>>>> 5f987411
}

export interface RoleRuleInterface extends RoleRuleModel {
  name?: string | null;
  description?: string | null;
  role?: RoleInterface | null;
}

export interface RoleInterface extends RoleModel {
  name?: string | null;
  description?: string | null;
  navItems?: NavItemInterface[];
  appNavigation?: NavItemInterface[];
  cmsNavigation?: NavItemInterface[];
  rules?: RoleRuleInterface[] | null;
}

export interface RubricVariantInterface extends RubricVariantModel {
  name?: string | null;
  cardBrandsLabel?: string | null;
}

export interface RubricInterface extends RubricModel {
  name?: string | null;
  attributes?: AttributeInterface[] | null;
  navItems?: AttributeInterface[] | null;
  activeProductsCount?: number | null;
  productsCount?: number | null;
  variant?: RubricVariantInterface | null;
  attributesGroups?: AttributesGroupInterface[] | null;
  categories?: CategoryInterface[] | null;
}

export interface CategoryInterface extends CategoryModel {
  name?: string | null;
  attributes?: AttributeInterface[] | null;
  attributesGroups?: AttributesGroupInterface[] | null;
  activeProductsCount?: number | null;
  productsCount?: number | null;
  variant?: RubricVariantInterface | null;
  rubric?: RubricInterface | null;
  categories?: CategoryInterface[] | null;
  parents?: CategoryInterface[] | null;
  icon?: IconModel | null;
}

export interface ShopProductInterface extends ShopProductModel {
  shop?: ShopInterface | null;
  product?: ProductInterface | null;
  products?: ProductInterface[] | null;
  orders?: OrderInterface[] | null;
  cardPrices?: ProductCardPricesModel | null;
  shopsCount?: number | null;
  similarProducts?: ShopProductInterface[] | null;
  // name?: string | null;
  // connections?: ProductConnectionInterface[] | null;
  // attributes?: ProductAttributeInterface[] | null;
  // listFeatures?: ProductAttributeInterface[] | null;
  // textFeatures?: ProductAttributeInterface[] | null;
  // tagFeatures?: ProductAttributeInterface[] | null;
  // iconFeatures?: ProductAttributeInterface[] | null;
  // ratingFeatures?: ProductAttributeInterface[] | null;
  // categories?: CategoryInterface[] | null;
  // brand?: BrandInterface | null;
  // snippetTitle?: string | null;
  // cardTitle?: string | null;
  // rubric?: RubricInterface | null;
  // attributesCount?: number | null;
  // totalAttributesCount?: number | null;
}

export interface ShopInterface extends ShopModel {
  productsCount?: number | null;
  city?: CityInterface | null;
  contacts: ContactsInterface;
  address: AddressInterface;
  orders?: OrderInterface[];
  company?: CompanyInterface | null;
  shopProducts?: ShopProductInterface[] | null;
  cardShopProduct?: ShopProductInterface | null;
}

export interface NotSyncedProductInterface extends NotSyncedProductModel {
  shop?: ShopInterface | null;
}

export interface NotificationConfigInterface extends NotificationConfigModel {
  name?: string | null;
}

export interface UserNotificationsInterface extends UserNotificationsModel {
  // customer
  newOrder?: NotificationConfigInterface | null;
  confirmedOrder?: NotificationConfigInterface | null;
  canceledOrder?: NotificationConfigInterface | null;
  canceledOrderProduct?: NotificationConfigInterface | null;

  // admin
  adminNewOrder?: NotificationConfigInterface | null;
  adminConfirmedOrder?: NotificationConfigInterface | null;
  adminCanceledOrder?: NotificationConfigInterface | null;
  adminCanceledOrderProduct?: NotificationConfigInterface | null;

  // company
  companyNewOrder?: NotificationConfigInterface | null;
  companyConfirmedOrder?: NotificationConfigInterface | null;
  companyCanceledOrder?: NotificationConfigInterface | null;
  companyCanceledOrderProduct?: NotificationConfigInterface | null;
}

export interface UserInterface extends UserModel {
  role?: RoleInterface | null;
  fullName?: string;
  shortName?: string;
  companies?: CompanyInterface[];
  formattedPhone?: FormattedPhoneModel | null;
  orders?: OrderInterface[] | null;
  notifications: UserNotificationsInterface;
  customerNotifications?: NotificationConfigInterface[] | null;
  adminNotifications?: NotificationConfigInterface[] | null;
  companyNotifications?: NotificationConfigInterface[] | null;
}

export interface CatalogueDataInterface {
  _id: ObjectIdModel;
  clearSlug: string;
  filters: string[];
  rubricName: string;
  rubricSlug: string;
  catalogueFilterLayout: string;
  gridSnippetLayout: string;
  rowSnippetLayout: string;
  showSnippetConnections: boolean;
  showSnippetBackground: boolean;
  showSnippetArticle: boolean;
  showSnippetButtonsOnHover: boolean;
  gridCatalogueColumns: number;
  products: ShopProductInterface[];
  totalProducts: number;
  catalogueTitle: string;
  breadcrumbs: CatalogueBreadcrumbModel[];
  attributes: CatalogueFilterAttributeInterface[];
  selectedAttributes: CatalogueFilterAttributeInterface[];
  page: number;
}

export interface CatalogueProductOptionInterface {
  _id: string;
  optionsSlugs: string[];
}

export interface CatalogueProductPricesInterface {
  _id: number;
}

export interface CatalogueProductsAggregationInterface {
  totalProducts: number;
  prices: CatalogueProductPricesInterface[];
  docs: ShopProductInterface[];
  rubrics: RubricInterface[];
  attributes?: AttributeInterface[] | null;
  categories?: CategoryInterface[];
  brands?: BrandInterface[];
}

export interface ProductsPaginationAggregationInterface {
  docs: ProductInterface[];
  totalDocs?: number | null;
  totalActiveDocs?: number | null;
  totalPages: number;
  hasPrevPage: boolean;
  hasNextPage: boolean;
}

export interface CatalogueFilterAttributeOptionInterface {
  _id: ObjectIdModel;
  slug: string;
  name: string;
  nextSlug: string;
  isSelected: boolean;
  options?: CatalogueFilterAttributeOptionInterface[] | null;
}

export interface CatalogueFilterAttributeInterface {
  _id: ObjectIdModel;
  clearSlug: string;
  slug: string;
  name: string;
  metric?: string | null;
  isSelected: boolean;
  notShowAsAlphabet: boolean;
  options: CatalogueFilterAttributeOptionInterface[];
  totalOptionsCount: number;
  viewVariant: AttributeViewVariantModel;
  showAsCatalogueBreadcrumb?: boolean | null;
}

export interface OrderStatusInterface extends OrderStatusModel {
  name?: string | null;
}

export interface OrderLogInterface extends OrderLogModel {
  user?: UserInterface | null;
  status?: OrderStatusInterface | null;
  prevStatus?: OrderStatusInterface | null;
}

export interface OrderCustomerInterface extends OrderCustomerModel {
  user?: UserInterface | null;
  fullName?: string;
  shortName?: string;
  formattedPhone?: FormattedPhoneModel | null;
}

export interface OrderProductInterface extends OrderProductModel {
  product?: ProductInterface | null;
  shopProduct?: ShopProductInterface | null;
  shop?: ShopInterface | null;
  company?: CompanyInterface | null;
  formattedPrice?: string | null;
  formattedTotalPrice?: string | null;
  name?: string | null;
  status?: OrderStatusInterface | null;
}

export interface OrderRequestModelInterface extends OrderRequestModel {
  user?: UserInterface | null;
  confirmedBy?: UserInterface | null;
  canceledBy?: UserInterface | null;
}

export interface OrderInterface extends OrderModel {
  user?: UserInterface | null;
  customer?: OrderCustomerInterface | null;
  products?: OrderProductInterface[] | null;
  logs?: OrderLogInterface[] | null;
  shopsCount?: number | null;
  shop?: ShopInterface | null;
  status?: OrderStatusInterface | null;
  productsCount?: number | null;
  totalPrice?: number | null;
  formattedTotalPrice?: string | null;
  requests?: OrderRequestModelInterface[] | null;
}

export interface TopFilterInterface {
  name: string;
  href: string;
}

export interface MobileTopFilters {
  visible: TopFilterInterface[];
  hidden: TopFilterInterface[];
}

export interface PagesGroupInterface extends PagesGroupModel {
  name?: string | null;
  pages?: PageInterface[];
}

export interface PageInterface extends PageModel {
  name?: string | null;
  description?: string | null;
  city?: CityInterface | null;
  pagesGroup?: PagesGroupInterface | null;
}

export type PagesGroupTemplateInterface = PagesGroupInterface;
export type PagesTemplateInterface = PageInterface;

export interface ProductSnippetConfigInterface {
  // booleans
  showSnippetBackground?: boolean | null;
  showSnippetArticle?: boolean | null;
  showSnippetRating?: boolean | null;
  showSnippetButtonsOnHover?: boolean | null;
  showSnippetConnections?: boolean | null;

  // numbers
  gridCatalogueColumns?: number | 'full' | null;
}

export interface ProductSnippetInterface extends ProductSnippetConfigInterface {
  shopProduct: ShopProductInterface;
  testId?: string;
  className?: string;
  noAttributes?: boolean;
  noSecondaryName?: boolean;
}

export interface ProductSnippetLayoutInterface extends ProductSnippetInterface {
  layout?: string | null;
}

export interface InitialCardDataInterface {
  cardTitle: string;
  product: ProductInterface;
  listFeatures: ProductAttributeInterface[];
  iconFeatures: ProductAttributeInterface[];
  tagFeatures: ProductAttributeInterface[];
  textFeatures: ProductAttributeInterface[];
  ratingFeatures: ProductAttributeInterface[];
  attributesGroups: ProductAttributesGroupInterface[];
  connections: ProductConnectionInterface[];
  showFeaturesSection: boolean;
  showCardImagesSlider: boolean;
  showArticle: boolean;
  showCardBrands: boolean;
  cardBrandsLabel: string;
  isShopless: boolean;
  shopsCounterPostfix: string;
  isSingleImage: boolean;
  assets: AssetModel[];
  cardShops: ShopInterface[];
  cardBreadcrumbs: ProductCardBreadcrumbModel[];
  shopsCount: number;
  cardContent: ProductCardContentInterface | null;
  cardLayout: string;
  rubric: RubricInterface;
  cardPrices: ProductCardPricesModel;
}

export interface SsrConfigsInterface {
  // Site globals
  siteName: string;
  siteFoundationYear: number;
  yaVerification: string;
  yaMetrica: string;
  googleAnalytics: string;

  // Site ui
  siteLogo: string;
  siteLogoDark: string;
  siteLogoWidth: string;
  siteMobileLogoWidth: string;
  siteThemeColor: string;
  siteTopBarBgLightTheme: string;
  headerTopBarBgDarkTheme: string;
  headerTopBarTextLightTheme: string;
  headerTopBarTextDarkTheme: string;
  siteNavBarBgLightTheme: string;
  siteNavBarBgDarkTheme: string;
  siteNavBarTextLightTheme: string;
  siteNavBarTextDarkTheme: string;
  siteNavDropdownBgLightTheme: string;
  siteNavDropdownBgDarkTheme: string;
  siteNavDropdownTextLightTheme: string;
  siteNavDropdownTextDarkTheme: string;
  siteNavDropdownAttributeLightTheme: string;
  siteNavDropdownAttributeDarkTheme: string;
  showAdultModal: boolean;
  showBlog: boolean;
  showBlogPostViews: boolean;

  // Contacts
  contactEmail: string[];
  phone: string[];
  facebook: string;
  instagram: string;
  telegram: string;
  vkontakte: string;
  odnoklassniki: string;
  youtube: string;
  twitter: string;
  pageDefaultPreviewImage: string;
  androidChrome192: string;
  androidChrome512: string;
  appleTouchIcon: string;
  faviconIco: string;
  iconSvg: string;
  pageDefaultTitle: string;
  pageDefaultDescription: string;
  seoTextTitle: string;
  actualAddress: string;
  contactsContent: string;
  seoText: string;
  mapMarkerDarkTheme: string;
  mapMarkerLightTheme: string;

  /// Catalogue
  mainBannerAutoplaySpeed: number;
  showCardArticle: boolean;
  stickyNavVisibleCategoriesCount: number;
  stickyNavVisibleSubCategoriesCount: number;
  stickyNavVisibleAttributesCount: number;
  stickyNavVisibleOptionsCount: number;
  catalogueFilterVisibleAttributesCount: number;
  catalogueFilterVisibleOptionsCount: number;
  snippetAttributesCount: number;
  cardListFeaturesCount: number;
  catalogueMetaPrefix: string;
  cardMetaPrefix: string;

  // Project
  useUniqueConstructor: boolean;
  showReservationDate: boolean;
  buyButtonText: string;
}

export interface DaoPropsInterface<TInput> {
  input?: TInput;
  context: {
    req: NextApiRequest;
    res: NextApiResponse;
  };
}

export interface ShopProductsAggregationInterface {
  docs: ShopProductInterface[];
  rubric: RubricInterface;
  totalDocs: number;
  totalPages: number;
  prices: CatalogueProductPricesInterface[];
  options: CatalogueProductOptionInterface[];
  categories?: CategoryInterface[] | null;
  brands?: BrandInterface[] | null;
  hasPrevPage: boolean;
  hasNextPage: boolean;
  attributes?: AttributeInterface[] | null;
}

export interface ProductsAggregationInterface {
  docs: ProductInterface[];
  totalDocs: number;
  totalPages: number;
  prices: CatalogueProductPricesInterface[];
  hasPrevPage: boolean;
  hasNextPage: boolean;
  rubric: RubricInterface;
  categories?: CategoryInterface[] | null;
  brands?: BrandInterface[] | null;
  attributes?: AttributeInterface[] | null;
}

export interface AppPaginationAggregationInterface<Model> {
  docs: Model[];
  totalDocs: number;
  totalPages: number;
  hasPrevPage: boolean;
  hasNextPage: boolean;
}

export interface AppPaginationInterface<Model> {
  docs: Model[];
  totalDocs: number;
  totalPages: number;
  page: number;
  hasPrevPage: boolean;
  hasNextPage: boolean;
  clearSlug: string;
  itemPath?: string;
}

export interface ConsoleRubricProductsInterface extends AppPaginationInterface<ProductInterface> {
  rubric: RubricInterface;
  attributes: CatalogueFilterAttributeInterface[];
  selectedAttributes: CatalogueFilterAttributeInterface[];
}<|MERGE_RESOLUTION|>--- conflicted
+++ resolved
@@ -274,11 +274,8 @@
   snippetTitle?: string | null;
   cardTitle?: string | null;
   cardDescription?: string | null;
-<<<<<<< HEAD
   shops?: ShopInterface[] | null;
-=======
   seo?: ProductSeoModel | null;
->>>>>>> 5f987411
 }
 
 export interface RoleRuleInterface extends RoleRuleModel {
